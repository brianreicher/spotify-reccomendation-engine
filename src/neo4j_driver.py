--- conflicted
+++ resolved
@@ -184,15 +184,6 @@
                         self.create_relationship(node_artist, pair_node, "MATCHED", f"{{sim_score: {similarity_score}}}")
 
     def normalize_data(self) -> np.ndarray:
-<<<<<<< HEAD
-        """
-        Utilized full-dataset min/max to normalize the data in the sample set.
-
-        Returns:
-            np.ndarray: The normalized data.
-        """
-=======
->>>>>>> 88c11cdf
         # Get the top recommended songs
         with self.driver.session() as session:
             for key in self.track_keys:
@@ -202,21 +193,7 @@
                     result = session.run(query)
                     record = result.single()
                     self.max_min_values[key] = (record[f"max_{key}"], record[f"min_{key}"])
-<<<<<<< HEAD
-
-            def normalize_nodes(nodes: list) -> None:
-
-                # normalize all features for all nodes
-                for ele in tqdm(nodes):
-                    track = session.run(f"MATCH (t:Track) WHERE ID(t) ={ele} RETURN t").single()
-                    for key in self.track_keys:
-                        if key not in self.exclude_keys:
-                            # Update the track feature in the database
-                            track_feature = track['t']._properties[key]
-                            try:
-                                normalized_feature = (track_feature - self.max_min_values[key][1]) / (
-=======
-            
+
             # normalize all features for all random nodes
             print("break1")
             for ele in tqdm(self.random_nodes):
@@ -242,7 +219,6 @@
                         track_feature = track['t']._properties[key]
                         try:
                             normalized_feature = (track_feature - self.max_min_values[key][1]) / (
->>>>>>> 88c11cdf
                                         self.max_min_values[key][0] - self.max_min_values[key][1])
                             query = f"MATCH (t:Track) WHERE ID(t) = {ele} SET t.{key} = {normalized_feature}"
                             session.run(query)
