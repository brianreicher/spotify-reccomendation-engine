--- conflicted
+++ resolved
@@ -235,15 +235,11 @@
         """
         Given a track ID, finds recommended songs using the specified similarity metric and threshold.
         """
-<<<<<<< HEAD
         recommended_songs:np.ndarray = np.zeros()
-
-=======
 
         # Create the relationships across the entire graph 
         self.evaluate_metrics()
     
->>>>>>> a4238e9b
         # Get the top recommended songs
         with self.driver.session() as session:
             query: str = f"MATCH (t1:Track)-[r]->(t2:Track) WHERE t1.id = '{track_id}' RETURN t2.id, t2.name ORDER BY r.sim_score DESC LIMIT {num_recommendations}"
